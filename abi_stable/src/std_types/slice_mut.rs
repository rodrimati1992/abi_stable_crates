//! Contains the ffi-safe equivalent of `&'a mut [T]`.

use std::{
    borrow::{Borrow, BorrowMut},
    io::{self, Write},
    marker::PhantomData,
    mem,
    slice::SliceIndex,
    ops::{Deref, DerefMut, Index, IndexMut},
};

use serde::{Serialize, Serializer};

#[allow(unused_imports)]
use core_extensions::SelfOps;

use crate::std_types::{RSlice, RVec};

mod privacy {
    use super::*;

    /// Ffi-safe equivalent of `&'a mut [T]`
    ///
    /// As of the writing this documentation the abi stability of `&mut [T]` is
    /// not yet guaranteed.
    ///
    /// # Lifetime problems
    ///
    /// Because `RSliceMut` dereferences into a mutable slice, you can call slice methods on it.
    ///
    /// If you call a slice method that returns a borrow into the slice,
    /// it will have the lifetime of the `let slice: RSliceMut<'a, [T]>` variable instead of the `'a`
    /// lifetime that it's parameterized over.
    ///
    /// To get a slice with the same lifetime as an `RSliceMut`,
    /// one must use one of the `RSliceMut::{into_slice, into_mut_slice}` methods.
    ///
    ///
    /// Example of what would not work:
    ///
    /// ```compile_fail
    /// use abi_stable::std_types::RSliceMut;
    ///
    /// fn into_slice<'a, T>(slic: RSliceMut<'a, T>) -> &'a [T] {
    ///     &*slic
    /// }
    ///
    /// fn into_mut_slice<'a, T>(slic: RSliceMut<'a, T>) -> &'a mut [T] {
    ///     &mut *slic
    /// }
    /// ```
    ///
    /// Example of what would work:
    ///
    /// ```
    /// use abi_stable::std_types::RSliceMut;
    ///
    /// fn into_slice<'a, T>(slic: RSliceMut<'a, T>) -> &'a [T] {
    ///     slic.into_slice()
    /// }
    ///
    /// fn into_mut_slice<'a, T>(slic: RSliceMut<'a, T>) -> &'a mut [T] {
    ///     slic.into_mut_slice()
    /// }
    ///
    /// ```
    ///
    ///
    /// # Example
    ///
    /// Defining an extern fn that returns a mutable reference to
    /// the first element that compares equal to a parameter.
    ///
    /// ```
    /// use abi_stable::{sabi_extern_fn, std_types::RSliceMut};
    ///
    /// #[sabi_extern_fn]
    /// pub fn find_first_mut<'a, T>(
    ///     slice_: RSliceMut<'a, T>,
    ///     element: &T,
    /// ) -> Option<&'a mut T>
    /// where
    ///     T: std::cmp::PartialEq,
    /// {
    ///     slice_
    ///         .iter()
    ///         .position(|x| x == element)
    ///         .map(|i| &mut slice_.into_mut_slice()[i])
    /// }
    /// ```
    ///
    #[repr(C)]
    #[derive(StableAbi)]
    #[sabi(bound = "T: 'a")]
    pub struct RSliceMut<'a, T> {
        data: *mut T,
        length: usize,
        _marker: PhantomData<MutWorkaround<'a, T>>,
    }

    /// Used as a workaround to make `from_raw_parts_mut` a const fn.
    #[repr(C)]
    #[derive(StableAbi)]
    #[sabi(bound = "T: 'a")]
    struct MutWorkaround<'a, T>(&'a mut T);

    impl_from_rust_repr! {
        impl['a, T] From<&'a mut [T]> for RSliceMut<'a, T> {
            fn(this){
                RSliceMut {
                    data: this.as_mut_ptr(),
                    length: this.len(),
                    _marker: Default::default(),
                }
            }
        }
    }

    impl<'a, T> RSliceMut<'a, T> {
        #[inline(always)]
        pub(super) const fn data(&self) -> *mut T {
            self.data
        }

        /// Gets a raw pointer to the start of the slice.
        pub const fn as_ptr(&self) -> *const T {
            self.data
        }

        /// Gets a mutable raw pointer to the start of the slice.
        pub fn as_mut_ptr(&mut self) -> *mut T {
            self.data
        }

        /// Gets a mutable raw pointer to the start of the slice.
        pub const fn into_mut_ptr(self) -> *mut T {
            self.data
        }

        /// The length (in elements) of this slice.
        ///
        /// # Example
        ///
        /// ```
        /// use abi_stable::std_types::RSliceMut;
        ///
        /// assert_eq!(RSliceMut::<u8>::from_mut_slice(&mut[]).len(), 0);
        /// assert_eq!(RSliceMut::from_mut_slice(&mut[0]).len(), 1);
        /// assert_eq!(RSliceMut::from_mut_slice(&mut[0, 1]).len(), 2);
        ///
        ///
        /// ```
        #[inline(always)]
        pub const fn len(&self) -> usize {
            self.length
        }

        /// Whether this slice is empty.
        ///
        /// # Example
        ///
        /// ```
        /// use abi_stable::std_types::RSliceMut;
        ///
        /// assert_eq!(RSliceMut::<u8>::from_mut_slice(&mut []).is_empty(), true);
        /// assert_eq!(RSliceMut::from_mut_slice(&mut [0]).is_empty(), false);
        /// assert_eq!(RSliceMut::from_mut_slice(&mut [0, 1]).is_empty(), false);
        ///
        /// ```
        #[inline]
        pub const fn is_empty(&self) -> bool {
            self.length == 0
        }

        /// Constructs an `RSliceMut<'a, T>` from a pointer to the first element,
        /// and a length.
        ///
        /// # Safety
        ///
        /// Callers must ensure that:
        ///
        /// - `ptr_` points to valid memory,
        ///
        /// - `ptr_ .. ptr+len` range is accessible memory.
        ///
        /// - `ptr_` is aligned to `T`.
        ///
        /// - the data `ptr_` points to must be valid for the lifetime of this `RSlice<'a, T>`
        ///
        /// # Examples
        ///
        /// This function unsafely converts a `&mut [T]` to an `RSliceMut<T>`,
        /// equivalent to doing `RSliceMut::from_mut_slice`.
        ///
        /// ```
        /// use abi_stable::std_types::RSliceMut;
        ///
        /// fn convert<T>(slice_: &mut [T]) -> RSliceMut<'_, T>{
        ///     let len = slice_.len();
        ///     unsafe{
        ///         RSliceMut::from_raw_parts_mut( slice_.as_mut_ptr(), len )
        ///     }
        /// }
        ///
        /// ```
        pub const unsafe fn from_raw_parts_mut(ptr_: *mut T, len: usize) -> Self {
            Self {
                data: ptr_,
                length: len,
                // WHAT!?
                // error[E0723]: mutable references in const fn are unstable (see issue #57563)
                _marker: PhantomData,
            }
        }
    }
}
pub use self::privacy::RSliceMut;

impl<'a, T> RSliceMut<'a, T> {
    // pub const fn empty() -> Self {
    //     Self::EMPTY
    // }

    /// Converts a mutable reference to `T` to a single element `RSliceMut<'a, T>`.
    ///
    /// Note: this function does not copy anything.
    ///
    /// # Example
    ///
    /// ```
    /// use abi_stable::std_types::RSliceMut;
    ///
    /// assert_eq!(RSliceMut::from_mut(&mut 0), RSliceMut::from_mut_slice(&mut [0]) );
    /// assert_eq!(RSliceMut::from_mut(&mut 1), RSliceMut::from_mut_slice(&mut [1]) );
    /// assert_eq!(RSliceMut::from_mut(&mut 2), RSliceMut::from_mut_slice(&mut [2]) );
    ///
    ///
    /// ```
    pub fn from_mut(ref_: &'a mut T) -> Self {
        unsafe { Self::from_raw_parts_mut(ref_, 1) }
    }

    /// Converts a `&'a mut [T]` to a `RSliceMut<'a, T>`.
    ///
    /// # Example
    ///
    /// ```
    /// use abi_stable::std_types::RSliceMut;
    ///
    /// let empty: &mut [u8] = &mut [];
    ///
    /// assert_eq!(RSliceMut::<u8>::from_mut_slice(&mut[]).as_mut_slice(), empty);
    /// assert_eq!(RSliceMut::from_mut_slice(&mut[0]).as_mut_slice()     , &mut [0][..]);
    /// assert_eq!(RSliceMut::from_mut_slice(&mut[0, 1]).as_mut_slice()   , &mut [0, 1][..]);
    ///
    /// ```
    #[inline]
    pub fn from_mut_slice(slic: &'a mut [T]) -> Self {
        slic.into()
    }

    /// Creates an `RSlice<'b, T>` with access to the `range` range of elements.
    ///
    /// This is an inherent method instead of an implementation of the
    /// `std::ops::Index` trait because it does not return a reference.
    ///
    /// # Example
    ///
    /// ```
    /// use abi_stable::std_types::{RSliceMut, RSlice};
    ///
    /// let slic = &mut[0, 1, 2, 3];
    /// let slic = RSliceMut::from_mut_slice(slic);
    ///
    /// assert_eq!(slic.slice(..), RSlice::from_slice(&[0, 1, 2, 3]));
    /// assert_eq!(slic.slice(..2), RSlice::from_slice(&[0, 1]));
    /// assert_eq!(slic.slice(2..), RSlice::from_slice(&[2, 3]));
    /// assert_eq!(slic.slice(1..3), RSlice::from_slice(&[1, 2]));
    ///
    /// ```
    #[allow(clippy::needless_lifetimes)]
    pub fn slice<'b, I>(&'b self, i: I) -> RSlice<'b, T>
    where
        [T]: Index<I, Output = [T]>,
    {
        self.as_slice().index(i).into()
    }

    /// Creates an `RSliceMut<'a, T>` with access to the `range` range of elements.
    ///
    /// This is an inherent method instead of an implementation of the
    /// `std::ops::IndexMut` trait because it does not return a reference.
    ///
    /// # Example
    ///
    /// ```
    /// use abi_stable::std_types::RSliceMut;
    ///
    /// let slic = &mut[0, 1, 2, 3];
    /// let mut slic = RSliceMut::from_mut_slice(slic);
    ///
    /// assert_eq!(slic.slice_mut(..), RSliceMut::from_mut_slice(&mut[0, 1, 2, 3]));
    /// assert_eq!(slic.slice_mut(..2), RSliceMut::from_mut_slice(&mut[0, 1]));
    /// assert_eq!(slic.slice_mut(2..), RSliceMut::from_mut_slice(&mut[2, 3]));
    /// assert_eq!(slic.slice_mut(1..3), RSliceMut::from_mut_slice(&mut[1, 2]));
    ///
    /// ```
    #[allow(clippy::needless_lifetimes)]
    pub fn slice_mut<'b, I>(&'b mut self, i: I) -> RSliceMut<'b, T>
    where
        [T]: IndexMut<I, Output = [T]>,
    {
        self.as_mut_slice().index_mut(i).into()
    }

    /// Creates a new `RVec<T>` and clones all the elements of this slice into it.
    ///
    /// # Example
    ///
    /// ```
    /// use abi_stable::std_types::{RSliceMut, RVec};
    ///
    /// let slic = &mut[0, 1, 2, 3];
    /// let slic = RSliceMut::from_mut_slice(slic);
    ///
    /// assert_eq!(slic.slice(..).to_rvec(), RVec::from_slice(&[0, 1, 2, 3]));
    /// assert_eq!(slic.slice(..2).to_rvec(), RVec::from_slice(&[0, 1]));
    /// assert_eq!(slic.slice(2..).to_rvec(), RVec::from_slice(&[2, 3]));
    /// assert_eq!(slic.slice(1..3).to_rvec(), RVec::from_slice(&[1, 2]));
    ///
    /// ```
    pub fn to_rvec(&self) -> RVec<T>
    where
        T: Clone,
    {
        self.to_vec().into()
    }

    unsafe fn as_slice_unbounded_lifetime(&self) -> &'a [T] {
        ::std::slice::from_raw_parts(self.data(), self.len())
    }

    unsafe fn as_mut_slice_unbounded_lifetime(&mut self) -> &'a mut [T] {
        ::std::slice::from_raw_parts_mut(self.data(), self.len())
    }

    /// Creates an `&'_ [T]` with access to all the elements of this slice.
    ///
    /// # Example
    ///
    /// ```
    /// use abi_stable::std_types::RSliceMut;
    ///
    /// assert_eq!(RSliceMut::from_mut_slice(&mut[0, 1, 2, 3]).as_slice(), &[0, 1, 2, 3]);
    ///
    /// ```
    pub fn as_slice(&self) -> &[T] {
        unsafe { self.as_slice_unbounded_lifetime() }
    }

    /// Creates an `&'a [T]` with access to all the elements of this slice.
    ///
    /// This is different to `as_slice` in that the returned lifetime of
    /// this function  is larger.
    ///
    /// # Example
    ///
    /// ```
    /// use abi_stable::std_types::RSliceMut;
    ///
    /// assert_eq!(RSliceMut::from_mut_slice(&mut[0, 1, 2, 3]).into_slice(), &[0, 1, 2, 3]);
    ///
    /// ```
    pub fn into_slice(self) -> &'a [T] {
        unsafe { self.as_slice_unbounded_lifetime() }
    }

    /// Creates an `RSlice<'_, T>` with access to all the elements of this slice.
    ///
    /// # Example
    ///
    /// ```
    /// use abi_stable::std_types::{RSliceMut, RSlice};
    ///
    /// assert_eq!(
    ///     RSliceMut::from_mut_slice(&mut[0, 1, 2, 3]).as_rslice(),
    ///     RSlice::from_slice(&[0, 1, 2, 3]),
    /// );
    ///
    /// ```
    pub fn as_rslice(&self) -> RSlice<'_, T> {
        self.as_slice().into()
    }

    /// Creates an `RSlice<'a, T>` with access to all the elements of this slice.
    ///
    /// This is different to `as_rslice` in that the returned lifetime of
    /// this function  is larger.
    ///
    /// # Example
    ///
    /// ```
    /// use abi_stable::std_types::{RSliceMut, RSlice};
    ///
    /// assert_eq!(
    ///     RSliceMut::from_mut_slice(&mut[0, 1, 2, 3]).into_rslice(),
    ///     RSlice::from_slice(&[0, 1, 2, 3]),
    /// );
    ///
    /// ```
    pub fn into_rslice(self) -> RSlice<'a, T> {
        self.into_slice().into()
    }

    /// Creates a `&'_ mut [T]` with access to all the elements of this slice.
    ///
    /// # Example
    ///
    /// ```
    /// use abi_stable::std_types::RSliceMut;
    ///
    /// assert_eq!(RSliceMut::from_mut_slice(&mut[0, 1, 2, 3]).as_mut_slice(), &mut [0, 1, 2, 3]);
    ///
    /// ```
    pub fn as_mut_slice(&mut self) -> &mut [T] {
        unsafe { self.as_mut_slice_unbounded_lifetime() }
    }

    /// Creates a `&'a mut [T]` with access to all the elements of this slice.
    ///
    /// This is different to `as_mut_slice` in that the returned lifetime of
    /// this function is larger.
    ///
    /// # Example
    ///
    /// ```
    /// use abi_stable::std_types::RSliceMut;
    ///
    /// assert_eq!(RSliceMut::from_mut_slice(&mut[0, 1, 2, 3]).into_mut_slice(), &mut [0, 1, 2, 3]);
    ///
    /// ```
    pub fn into_mut_slice(mut self) -> &'a mut [T] {
        unsafe { self.as_mut_slice_unbounded_lifetime() }
    }
}

unsafe impl<'a, T> Send for RSliceMut<'a, T> where &'a mut [T]: Send {}
unsafe impl<'a, T> Sync for RSliceMut<'a, T> where &'a mut [T]: Sync {}

impl<'a, T> Default for RSliceMut<'a, T> {
    fn default() -> Self {
        (&mut [][..]).into()
    }
}

impl<'a, T> IntoIterator for RSliceMut<'a, T> {
    type Item = &'a mut T;

    type IntoIter = ::std::slice::IterMut<'a, T>;

    fn into_iter(self) -> ::std::slice::IterMut<'a, T> {
        self.into_mut_slice().iter_mut()
    }
}

slice_like_impl_cmp_traits! {
    impl[] RSliceMut<'_, T>,
    where[];
    Vec<U>,
    [U],
    &[U],
    RSlice<'_, U>,
}

#[cfg(feature = "const_params")]
slice_like_impl_cmp_traits! {
    impl[const N: usize] RSliceMut<'_, T>,
    where[];
    [U; N],
}

slice_like_impl_cmp_traits! {
    impl[] RSliceMut<'_, T>,
    where[T: Clone, U: Clone];
    std::borrow::Cow<'_, [U]>,
    crate::std_types::RCow<'_, [U]>,
}

impl<'a, T> Deref for RSliceMut<'a, T> {
    type Target = [T];

    fn deref(&self) -> &Self::Target {
        self.as_slice()
    }
}

impl<'a, T> DerefMut for RSliceMut<'a, T> {
    fn deref_mut(&mut self) -> &mut Self::Target {
        self.as_mut_slice()
    }
}

////////////////////////////

impl_into_rust_repr! {
    impl['a, T] Into<&'a mut [T]> for RSliceMut<'a, T> {
        fn(this){
            this.into_mut_slice()
        }
    }
}

impl<'a, T> From<RSliceMut<'a, T>> for &'a [T] {
    fn from(this: RSliceMut<'a, T>) -> &'a [T] {
        this.into_slice()
    }
}

////////////////////

impl<'a, T: 'a> Borrow<[T]> for RSliceMut<'a, T> {
    fn borrow(&self) -> &[T] {
        self
    }
}

impl<'a, T: 'a> BorrowMut<[T]> for RSliceMut<'a, T> {
    fn borrow_mut(&mut self) -> &mut [T] {
        self
    }
}

impl<'a, T: 'a> AsRef<[T]> for RSliceMut<'a, T> {
    fn as_ref(&self) -> &[T] {
        self
    }
}

impl<'a, T: 'a> AsMut<[T]> for RSliceMut<'a, T> {
    fn as_mut(&mut self) -> &mut [T] {
        self
    }
}

<<<<<<< HEAD
=======
impl<'a, T, I: SliceIndex<[T]>> Index<I> for RSliceMut<'a, T> {
    type Output = I::Output;

    #[inline]
    fn index(&self, index: I) -> &Self::Output {
        Index::index(&**self, index)
    }
}

impl<'a, T, I: SliceIndex<[T]>> IndexMut<I> for RSliceMut<'a, T> {
    #[inline]
    fn index_mut(&mut self, index: I) -> &mut Self::Output {
        IndexMut::index_mut(&mut **self, index)
    }
}


>>>>>>> d74ae108
////////////////////////////
impl<'a, T> Serialize for RSliceMut<'a, T>
where
    T: Serialize,
{
    fn serialize<S>(&self, serializer: S) -> Result<S::Ok, S::Error>
    where
        S: Serializer,
    {
        self.as_slice().serialize(serializer)
    }
}

///////////////////////////////////////////////////////////////////////////////

impl<'a> Write for RSliceMut<'a, u8> {
    #[inline]
    fn write(&mut self, data: &[u8]) -> io::Result<usize> {
        let mut this = mem::take(self).into_mut_slice();
        let ret = this.write(data);
        *self = this.into();
        ret
    }

    #[inline]
    fn write_all(&mut self, data: &[u8]) -> io::Result<()> {
        let mut this = mem::take(self).into_mut_slice();
        let ret = this.write_all(data);
        *self = this.into();
        ret
    }

    #[inline]
    fn flush(&mut self) -> io::Result<()> {
        Ok(())
    }
}

///////////////////////////////////////////////////////////////////////////////

#[allow(dead_code)]
type SliceMut<'a, T> = &'a mut [T];

shared_impls! {
    mod = slice_impls
    new_type = RSliceMut['a][T],
    original_type = SliceMut,
}

////////////////////////////////////////////////////////////////////////////////

//#[cfg(test)]
#[cfg(all(test, not(feature = "only_new_tests")))]
mod test {
    use super::*;

    #[test]
    fn from_to_slice() {
        let a = b"what the hell".to_vec();
        let mut a_clone = a.clone();
        let a_addr = a_clone.as_ptr();
        let mut b = RSliceMut::from(&mut a_clone[..]);

        assert_eq!(&*a, &*b);
        assert_eq!(&*a, &mut *b);
        assert_eq!(a_addr, b.data());
        assert_eq!(a.len(), b.len());
    }

    #[test]
    fn test_index() {
        let mut v = vec![1, 2, 3, 4, 5];
        let s = RSliceMut::from_mut_slice(&mut v[..]);

        assert_eq!(s.index(0), &1);
        assert_eq!(s.index(4), &5);
        assert_eq!(s.index(..2), &mut [1, 2]);
        assert_eq!(s.index(1..2), &mut [2]);
        assert_eq!(s.index(3..), &mut [4, 5]);
    }

    #[test]
    fn test_index_mut() {
        let mut v = vec![1, 2, 3, 4, 5];
        let mut s = RSliceMut::from_mut_slice(&mut v[..]);

        assert_eq!(s.index_mut(0), &mut 1);
        assert_eq!(s.index_mut(4), &mut 5);
        assert_eq!(s.index_mut(..2), &mut [1, 2]);
        assert_eq!(s.index_mut(1..2),&mut [2]);
        assert_eq!(s.index_mut(3..), &mut [4, 5]);
    }
}<|MERGE_RESOLUTION|>--- conflicted
+++ resolved
@@ -5,8 +5,8 @@
     io::{self, Write},
     marker::PhantomData,
     mem,
+    ops::{Deref, DerefMut, Index, IndexMut},
     slice::SliceIndex,
-    ops::{Deref, DerefMut, Index, IndexMut},
 };
 
 use serde::{Serialize, Serializer};
@@ -542,8 +542,6 @@
     }
 }
 
-<<<<<<< HEAD
-=======
 impl<'a, T, I: SliceIndex<[T]>> Index<I> for RSliceMut<'a, T> {
     type Output = I::Output;
 
@@ -560,8 +558,6 @@
     }
 }
 
-
->>>>>>> d74ae108
 ////////////////////////////
 impl<'a, T> Serialize for RSliceMut<'a, T>
 where
@@ -651,7 +647,7 @@
         assert_eq!(s.index_mut(0), &mut 1);
         assert_eq!(s.index_mut(4), &mut 5);
         assert_eq!(s.index_mut(..2), &mut [1, 2]);
-        assert_eq!(s.index_mut(1..2),&mut [2]);
+        assert_eq!(s.index_mut(1..2), &mut [2]);
         assert_eq!(s.index_mut(3..), &mut [4, 5]);
     }
 }